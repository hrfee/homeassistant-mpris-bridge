"""hassbridge main module.

This implements the necessary parts of the homeassistant websocket API to communicate,
and create/control the dbus interfaces.
"""

import asyncio
import json
import logging
from pprint import pformat as pf
from urllib.parse import urlparse

import websockets
from dbus_next.aio import MessageBus

from .mprismain import MPrisInterface
from .playerinterface import PlayerInterface

_LOGGER = logging.getLogger(__name__)


class HassInterface:
    """Hass API interface, implements necessary parts of the websocket API."""

    def __init__(self, endpoint, token, player):
        self.ws = None
        self.http_endpoint = endpoint
        parsed = urlparse(self.http_endpoint)
        self.ws_endpoint = parsed._replace(scheme="ws", path="/api/websocket").geturl()

        self._token = token
        self._player = player

        self._id = 0
        self._players = {}

        self._pending_requests = {}

    async def set_single_player(self):
        _LOGGER.info("%s" % self._player)
        if self._player:
            _LOGGER.info("Found new device, creating an interface for %s" % self._player)
            self._players[self._player] = await self.create_interface_for_entity(self._player)

    @property
    def _request_id(self) -> int:
        """Increment and return id for new request."""
        self._id += 1
        return self._id

    async def loop(self):
        """Listen to homeassistant websocket communication forever."""
        while True:
            msg = await self.ws.recv()
            response = await self.handle_message(msg)
            if response is not None:
                _LOGGER.debug("sending response: %s", response)
                await self.ws.send(response)

    async def execute_media_player_command(self, cmd, entity, params=None):
        """Execute the given media_player command on the given entity."""
        payload = {
            "type": "call_service",
            "domain": "media_player",
            "service": cmd,
            "service_data": {"entity_id": entity},
        }
        if params is not None:
            payload["service_data"].update(params)
        _LOGGER.debug("Going to execute %s on %s (payload: %s)", cmd, entity, payload)

        return await self._make_request(payload)

    def schedule_execution(self, target, *args, **kwargs):
        """Schedule execution of a coroutine from non-asyncio code.

        This is needed as some parts of the dbus_next api are not async.
        """
        loop = asyncio.get_event_loop()
        task = loop.create_task(target(*args, **kwargs))
        return task

    def schedule_seek(self, seek_to, entity):
        """Schedule execution of media seeking."""
        _LOGGER.debug("Requesting seek to %s on %s", seek_to, entity)
        self.schedule_execution(
            self.execute_media_player_command,
            "media_seek",
            entity,
            params={"seek_position": seek_to},
        )

    def schedule_set_volume(self, volume, entity):
        """Schedule volume setting."""
        _LOGGER.debug("Scheduling volume set to %s on %s", volume, entity)
        self.schedule_execution(
            self.execute_media_player_command,
            "volume_set",
            entity,
            params={"volume_level": volume},
        )

    def schedule_set_shuffle(self, shuffle, entity):
        """Schedule setting shuffle."""
        _LOGGER.debug("Scheduling shuffle set to %s on %s", shuffle, entity)
        self.schedule_execution(
            self.execute_media_player_command,
            "shuffle_set",
            entity,
            params={"shuffle": shuffle},
        )

    def schedule_set_repeat(self, repeat, entity):
        """Schedule setting repeat."""
        _LOGGER.debug("Scheduling repeat set to %s on %s", repeat, entity)
        self.schedule_execution(
            self.execute_media_player_command,
            "repeat_set",
            entity,
            params={"repeat": repeat},
        )

    async def update_player(self, entity, attrs):
        """Update (and create, if needed) the playback information.

        This gets called with the HASS API provided data during the
        initial state fetching, as well as for state change events.
        """
        if self._player and entity not in self._players:
            return
        
        if entity not in self._players:
            _LOGGER.info("Found new device, creating an interface for %s" % entity)
            self._players[entity] = await self.create_interface_for_entity(
                entity, attrs
            )

        _LOGGER.debug(
            "Updating data for hass player %s: state: %s", entity, attrs["state"]
        )
        _LOGGER.debug("got new state: %s", pf(attrs))
        self._players[entity].update_data(attrs)

    async def handle_event(self, msg):
        """Handle state changed event for media_players."""
        data = msg["event"]["data"]
        entity = data["entity_id"]
        if not entity.startswith("media_player."):
            return

        attrs = data["new_state"]
        await self.update_player(entity, attrs)

    async def handle_get_states_result(self, res):
        """Update states of currently playing devices."""
        for item in res:
            entity_id = item["entity_id"]
            if not entity_id.startswith("media_player."):
                continue

<<<<<<< HEAD
            state = item["state"]
            # Skip media_players that do not have volume level
            # This can happen, e.g., for grouped players
            if "volume_level" not in item["attributes"]:
                continue

            if state in ["playing", "paused"]:
                _LOGGER.debug(
                    "%s is already playing/paused, adding/updating..", entity_id
                )
                attrs = item["attributes"]
                attrs["entity_id"] = entity_id
                await self.update_player(entity_id, item)
=======
            # state = item["state"]
            # if state == "playing":
            _LOGGER.debug("%s is already playing, adding/updating..", entity_id)
            attrs = item["attributes"]
            attrs["entity_id"] = entity_id
            await self.update_player(entity_id, item)
>>>>>>> c5adf063

    async def handle_call_service_result(self, res):
        """Handle call_service result."""
        pass

    async def handle_result(self, msg, request):
        """Dispatcher for API call results.

        This is responsible for error checking and executing the appropriate
        handlers based on the received message type.
        """
        if msg["success"] is False:
            _LOGGER.error("Call failed: %s" % msg["error"])
            return

        res = msg["result"]
        if res is None:
            _LOGGER.debug("missing result obj: %s, ignoring", msg)
            return

        request_type = request["type"]

        if request_type == "get_states":
            return await self.handle_get_states_result(res)
        elif request_type == "call_service":
            return await self.handle_call_service_result(res)
        else:
            _LOGGER.warning("unhandled request type: %s", request_type)

    async def handle_message(self, msg):
        """Parse incoming homeassistant messages."""
        msg = json.loads(msg)

        if msg["type"] == "event":
            return await self.handle_event(msg)
        elif msg["type"] == "result":
            request = self._pending_requests.pop(msg["id"], None)
            if request is None:
                _LOGGER.error("Got no request for %s", msg)
                return

            return await self.handle_result(msg, request)

    async def _make_request(self, data):
        """Wrap the data to expected format and send it to to the ws endpoint."""
        _id = self._request_id
        data = {**data, "id": _id}

        self._pending_requests[_id] = data
        req = json.dumps(data)

        return await self.ws.send(req)

    async def subscribe(self):
        """Subscribe to state_changed events."""
        payload = {"type": "subscribe_events", "event_type": "state_changed"}
        _LOGGER.debug("Going to subscribe to state_changed events..")
        return await self._make_request(payload)

    async def find_players(self):
        """Request all current states to find already active media players."""
        list_players_payload = {"type": "get_states"}
        _LOGGER.debug("Trying to find already existing, playing players..")
        await self._make_request(list_players_payload)

    async def handle_auth(self):
        """Handle authentication to hass ws api."""
        req = await self.ws.recv()
        res_json = json.loads(req)

        if "type" in res_json:
            if res_json["type"] == "auth_required":
                await self.ws.send(
                    json.dumps({"type": "auth", "access_token": self._token})
                )
                auth_response = json.loads(await self.ws.recv())
                if auth_response["type"] == "auth_ok":
                    _LOGGER.info(
                        "Successfully authed to %s, running %s",
                        self.ws_endpoint,
                        auth_response["ha_version"],
                    )
                else:
                    # auth_invalid
                    raise Exception(
                        "Unknown response/invalid token: %s" % auth_response
                    )
            else:
                raise Exception(f"Unexpected type: {res.json['type']}")

    async def start(self):
        """Connect to homeassistant and start the communication loop."""
        _LOGGER.info("Connecting to %s", self.ws_endpoint)

        try:
            async with websockets.connect(self.ws_endpoint) as ws:
                self.ws = ws
                _LOGGER.info("Got connected, doing auth..")
                await self.handle_auth()

                _LOGGER.info("Auth success, subscribing for events")
                await self.subscribe()

                _LOGGER.info("Finding already playing players")
                await self.find_players()

                _LOGGER.info("Starting main loop")
                await self.loop()
        except Exception as ex:
            _LOGGER.error("Got error during communication: %s", ex, exc_info=True)
            await asyncio.sleep(5)
            await self.start()

    async def create_interface_for_entity(
        self, player_entity, entity
    ) -> PlayerInterface:
        """Create mpris interfaces for given homeassistant player."""
        bus = await MessageBus().connect()

        interface = MPrisInterface("org.mpris.MediaPlayer2", self, entity)
        player_interface = PlayerInterface(
            "org.mpris.MediaPlayer2.Player", self, entity
        )

        bus.export("/org/mpris/MediaPlayer2", interface)
        bus.export("/org/mpris/MediaPlayer2", player_interface)

        # register ourselves using the entity id
        await bus.request_name(f"org.mpris.MediaPlayer2.hassbridge.{player_entity}")

        return player_interface<|MERGE_RESOLUTION|>--- conflicted
+++ resolved
@@ -158,7 +158,6 @@
             if not entity_id.startswith("media_player."):
                 continue
 
-<<<<<<< HEAD
             state = item["state"]
             # Skip media_players that do not have volume level
             # This can happen, e.g., for grouped players
@@ -172,14 +171,6 @@
                 attrs = item["attributes"]
                 attrs["entity_id"] = entity_id
                 await self.update_player(entity_id, item)
-=======
-            # state = item["state"]
-            # if state == "playing":
-            _LOGGER.debug("%s is already playing, adding/updating..", entity_id)
-            attrs = item["attributes"]
-            attrs["entity_id"] = entity_id
-            await self.update_player(entity_id, item)
->>>>>>> c5adf063
 
     async def handle_call_service_result(self, res):
         """Handle call_service result."""
